"""
This file contains the Visualize class that deals with the creation of all graphs and tables
"""
import re
import pandas as pd
import numpy as np
import matplotlib as mpl
import matplotlib.pyplot as plt
import dataframe_image as dfi
from vlinder.utils import round_all_dict_values, number_formatter, get_values_from_target, check_list_content


class VisualizationError(Exception):
    """
    This class deals with the error handling of the Visualize class
    """

    def __init__(self, message):  # ignore warning about super-init | pylint: disable=W0231
        self.message = message

    def __str__(self):
        return f"Visualization Error: {self.message}"


class Visualize:
    """This class deals with the creation of all graphs and tables"""

    def __init__(self, input_dict, outcomes, options):
        # for visualization purposes two digits is sufficient
        self.input_dict = input_dict
        self.outcomes = round_all_dict_values(outcomes)
        self.options = options
        self.colors = [
            "#295477",
            "#F3DD8C",
            "#D04A02",
            "#299D8F",
            "#E72B33",
            "#6A91B6",
            "#EB8C00",
            "#FFB600",
            "#5CB9BD",
            "#E27588",
        ]
        self.available_visuals = {
            "table": self._create_table,
            "barchart": self._create_barchart,
        }
        self.available_outputs = [
            "key_outputs",
            "appreciations",
            "weighted_appreciations",
            "decision_makers_option_appreciation",
            "key_outputs_theme",
            "scenarios",
            "fixed_inputs",
            "decision_makers_options",
            "scenario_appreciations",
        ]
        self.available_kwargs = [
            "scenario",
            "decision_makers_option",
            "stacked",
            "show_legend",
            "save",
            "number_iteration",
            "input_variables",
        ]

    def _validate_kwargs(self, **kwargs) -> None:
        """
        This function validates whether the provided additional arguments are relevant.
        :param **kwargs: the additional arguments provided
        :return: None if all **kwargs are available, else raise an VisualizationError.
        """
        for argument, _ in kwargs.items():
            if argument not in self.available_kwargs:
                raise VisualizationError(f"Invalid argument '{argument}'")

    def _find_dimension_level(self, my_dict: dict, target_key: str, level: int = 1):
        """
        This recursive function returns the dimension level (level of nesting) for a given dictionary and target key.
        For example in dictionary {A: {B: {C: 1.23, ..}, ..}, ..}. 'A' is nested at level 1, B at level 2 & C level 3.
        :param my_dict: input dictionary
        :param target_key: name of the key
        :param level: current dimension level
        :return: the dimension level (if target_key exists)
        """
        if target_key in my_dict:
            return level

        for _, value in my_dict.items():
            if isinstance(value, dict):
                found_level = self._find_dimension_level(value, target_key, level + 1)
                if found_level is not None:
                    return found_level
        return None

    @staticmethod
    def _str_snake_case_to_text(snake_case_str: str) -> str:
        """
        This styling function returns a formatted string where the snake case is replaced by spaces.
        :param snake_case_str: string to reformat
        :result: string where _ is replaced by spaces
        """
        words = snake_case_str.split("_")
        return " ".join(words)

    @staticmethod
    def _truncate_title_list(title_list: list) -> list:
        """
        This function truncates a list of strings to ensure that in total they have no more than 85 chars. For example,
        two strings could have 42 chars whereas, 10 strings can only use 8 chars.
        :param title_list: list of title names to be truncated
        :return: a truncated (where necessary) list of titles
        """
        max_char_length = int(85 / len(title_list))
        truncated_list = [
            f"{item[:(max_char_length - 2)]}.." if len(item) > max_char_length else item for item in title_list
        ]
        return truncated_list

    @staticmethod
    def _table_styler(styler: pd.DataFrame.style, table_name: str, **kwargs) -> pd.DataFrame.style:
        """
        This function adds a coherent style for all generated tables
        :param styler: a Pandas styler object
        :param table_name: name of the styled table
        :return: an updated styler object
        """
        # set color palette
        cmap = mpl.cm.Blues(np.linspace(0, 1, 30))
        cmap = mpl.colors.ListedColormap(cmap[:8, :-1])

        # Apply number formatting only to numeric columns
        numeric_columns = styler.data.select_dtypes(include=[np.number]).columns
        styler.format({col: number_formatter for col in numeric_columns})

        styler.set_caption(table_name)
        if "input_variables" not in kwargs:
            styler.background_gradient(cmap=cmap, axis=1)
        return styler

    def _graph_styler(self, axis: mpl.axis, title: str, show_legend: bool) -> mpl.axis:
        """
        This function adds a coherent style for all generated graphs.
        :param axis: a matplotlib axis object containing the graph
        :param title: title of the graph
        :return: formatted matplotlib axis object
        """
        xtick_formatted = self._truncate_title_list([label.get_text() for label in axis.get_xticklabels()])
        axis.set_title(title, color="#777777", fontsize=12)
        axis.set_ylim(0, 100)
        axis.set_xticklabels(xtick_formatted, rotation=0, fontweight="bold")
        axis.legend(loc="upper left", bbox_to_anchor=(1, 1))
        if not show_legend:
            axis.legend_ = None
        return axis

    def _format_data_for_visual(self, key_data: str) -> pd.DataFrame:
        """
        This function formats the values of the given key into a dataframe.
        :param key_data: name of the key that needs formatting
        :return: a pd.DataFrame with decision maker options as row index, key outputs as columns and weighted
        appreciations as values.
        """
        dim_level = self._find_dimension_level(self.outcomes, key_data)
        dim_names = ["scenario", "decision_makers_option"]

        # iterate until we are at the level where the 'key_data' can be found
        dict_for_iteration = self.outcomes.copy()
        formatted_data = pd.DataFrame(index=range(self.options))
        while dim_level > 1:
            dim_values = []
            tmp_dict = {}
            for key, value in dict_for_iteration.items():
                dim_values.append(key)
                # ensure keys are unique, so we don't lose any values
                tmp_dict.update({f"@{key}@{tmp_key}": tmp_value for tmp_key, tmp_value in value.items()})

            # for higher dimensions entries will be duplicated in the columns
            replicate_n = int(self.options / len(dim_values))
            # using a re(gex) expression the entries to ensure uniqueness in the for-loop are removed again.
            formatted_data[dim_names.pop(0)] = [
                re.sub(r"@.*?@", "", value) for value in dim_values for _ in range(replicate_n)
            ]
            dict_for_iteration = tmp_dict
            dim_level -= 1

        # add the values from 'key_data' | this can be either a list of dictionaries or a list of values
        key_data_list = get_values_from_target(self.outcomes, key_data)
        key_data_list_content = check_list_content(key_data_list)

        if key_data_list_content == "numeric":
            # if the final dimension is numeric we initialised too many rows
            formatted_data = formatted_data.drop_duplicates(ignore_index=True)
            formatted_data["value"] = key_data_list
        elif key_data_list_content == "dictionaries":
            formatted_data[key_data] = [key for dictionary in key_data_list for key, _ in dictionary.items()]
            formatted_data["value"] = [value for dictionary in key_data_list for _, value in dictionary.items()]
        return formatted_data

    @staticmethod
    def _apply_filters(dataframe: pd.DataFrame, drop_used: bool = False, **kwargs) -> pd.DataFrame and str:
        """
        This function applies filters, based on **kwargs arguments, on the dataframe and generates a corresponding
        name for the visual.
        :param dataframe: dataframe that needs filtering
        :param drop_used: indicator whether the used filter column should be dropped
        :return: a filtered dataframe with corresponding name
        """
        name_str = ""
        for arg, value in kwargs.items():
            if arg not in dataframe.columns:
                continue
            dataframe = dataframe[dataframe[arg] == value]
            if drop_used:
                dataframe = dataframe.drop(columns=[arg], axis=1)
            name_str += f" | {value}"

        # Check if dataframe is empty after applying filters
        if dataframe.empty:
            raise VisualizationError("No data for given selection. Are your arguments correct?")

        return dataframe, name_str

    def _create_table(self, key: str, **kwargs) -> pd.DataFrame.style:
        """
        This function creates a 2- or 3-dimensional table depending on the key.
        :param key: key of the values for the table
        :return: a styled table
        """
        if key in ["scenarios", "fixed_inputs", "decision_makers_options", "key_outputs_theme"]:
            dataframe = pd.DataFrame()
            kwargs["input_variables"] = True
            number_of_iter = kwargs.get("number_iteration", -1)
            start_idx = number_of_iter * 10
            end_idx = start_idx + 10
            if key == "key_outputs_theme":
                key = key[:-6]
                key_value = key[:-1] + "_theme"
                if number_of_iter == -1:
                    dataframe[key] = self.input_dict[key]
                    dataframe[key_value] = self.input_dict[key_value]
                else:
                    dataframe[key] = self.input_dict[key][start_idx:end_idx]
                    dataframe[key_value] = self.input_dict[key_value][start_idx:end_idx]

            elif key == "fixed_inputs":
                key_value = key[:-1] + "_value"
                if number_of_iter == -1:
                    dataframe[key] = self.input_dict[key]
                    dataframe[key_value] = self.input_dict[key_value]
                else:
<<<<<<< HEAD
                    dataframe[key] = self.input_dict[key][start_idx:end_idx]
                    dataframe[key_value] = self.input_dict[key_value][start_idx:end_idx]

=======
                    start_idx = number_of_iter * 10
                    end_idx = start_idx + 10

                    dataframe[key] = self.input_dict[key][start_idx:end_idx]
                    key_value = key[:-1] + "_value"
                    dataframe[key_value] = self.input_dict[key_value][start_idx:end_idx]
>>>>>>> b9439162
            elif key == "scenarios":
                dataframe = self._create_table_n_col(
                    dataframe, key, key[:-1] + "_value", "external_variable_inputs", "External variable input"
                )
                if number_of_iter != -1:
                    dataframe = dataframe[start_idx:end_idx]

            elif key == "decision_makers_options":
                dataframe = self._create_table_n_col(
                    dataframe, key, key[:-1] + "_value", "internal_variable_inputs", "Internal variable input"
                )
                if number_of_iter != -1:
                    dataframe = dataframe[start_idx:end_idx]

            table_name = f"Values of {self._str_snake_case_to_text(key)}"
            styled_df = self._table_styler(dataframe.style, table_name, **kwargs)
            if number_of_iter == -1:
                name_table = "/table" + str(key)
            else:
                name_table = "/table" + str(key) + str(number_of_iter)
            if "save" in kwargs:
                dfi.export(styled_df, "images" + name_table + ".png", table_conversion="matplotlib")
        else:
            table_data = self._format_data_for_visual(key)
            # Filter the data based on potentially provided arguments by the user.
            table_data, name_str = self._apply_filters(table_data, **kwargs)
            table_data = (
                table_data.set_index(["scenario", key])
                .pivot(columns="decision_makers_option", values="value")
                .rename_axis((None, None))
                .rename_axis(None, axis=1)
            )
            table_name = f"Values of {self._str_snake_case_to_text(key)}{name_str}"
            styled_df = self._table_styler(table_data.style, table_name)
        return styled_df

    # pylint: disable=too-many-arguments
    def _create_table_n_col(self, dataframe, col_names, col_values, row_names, left_col_header) -> pd.DataFrame:
        """
        This function makes it possible to iterate over all cells in a table
        :param data: empty dataframe
        :param col_names: column names of a table
        :param col_values: values in the columns
        :param row_names: names of all the values in the left column
        :param left_col_header: header of left column of a table
        """
        input_info_col_names = self.input_dict[col_names]
        input_info_col_values = self.input_dict[col_values]

        dataframe[left_col_header] = self.input_dict[row_names]
        for row in enumerate(input_info_col_names):
            dataframe[input_info_col_names[row[0]]] = input_info_col_values[row[0]]
        return dataframe

    def map_values(self, dmo):
        """
        This function maps the decision_makers_option to the corresponding theme
        :param dmo: name of the decision_makers_option
        :return: the corresponding theme
        """
        index = np.where(self.input_dict["key_outputs"] == dmo)[0][0]
        return self.input_dict["key_output_theme"][index]

    def _create_barchart(self, key: str, **kwargs) -> None:
        """
        This function creates and shows a barchart for a given data key.
        :param key: name of values of interest
        :return: a plotted barchart
        """
        dims = self._find_dimension_level(self.outcomes, key)
        if dims > 2 and "scenario" not in kwargs and not ("stacked" in kwargs and key == "scenario_appreciations"):
            raise VisualizationError(f"Too many dimensions ({dims}). Please specify a scenario")
        stacked = kwargs["stacked"] if "stacked" in kwargs else True
        show_legend = kwargs["show_legend"] if "show_legend" in kwargs else True

        appreciations = self._format_data_for_visual(key)
        bar_data, name_str = self._apply_filters(appreciations, drop_used=True, **kwargs)
        if (key == "decision_makers_option_appreciation") | (key == "scenario_appreciations"):
            rest_cols = [col for col in bar_data.columns if col not in ["decision_makers_option", "value"]]
            bar_data = bar_data.pivot(index="decision_makers_option", columns=rest_cols, values="value").reset_index()
            axis = bar_data.plot.bar(x="decision_makers_option", stacked=stacked, color=self.colors, figsize=(10, 5))
            self._graph_styler(axis, f"Values of {self._str_snake_case_to_text(key)}{name_str}", show_legend)
        else:
            # Apply the function to the "weighted_appreciations" column and add as new column
            bar_data["themes"] = bar_data[key].apply(self.map_values)
            # Create a dictionary to map themes to colors
            unique_themes = bar_data["themes"].unique()
            # give each decision makers options belonging to the same theme, the same color
            theme_colors = {theme: self.colors[i % len(self.colors)] for i, theme in enumerate(unique_themes)}
            # Map the colors to the themes
            bar_colors = bar_data["themes"].map(theme_colors)
            rest_cols = [col for col in bar_data.columns if col not in ["decision_makers_option", "value"]]
            bar_data = bar_data.pivot(index="decision_makers_option", columns=rest_cols, values="value").reset_index()
            axis = bar_data.plot.bar(x="decision_makers_option", stacked=stacked, color=bar_colors, figsize=(10, 5))
            # Add border to each bar
            for patch in axis.patches:
                patch.set_edgecolor("white")
                patch.set_linewidth(1)
            self._graph_styler(axis, f"Values of {self._str_snake_case_to_text(key)}{name_str}", show_legend)

        if "save" in kwargs:
            plt.savefig("images" + "/figure.png", bbox_inches="tight")
        else:
            plt.show()

    def create_visual(self, visual_request: str, key: str, **kwargs):
        """
        This function redirects the visual_request based on the requested format to the correct helper function.
        Validation checks are performed on the available visuals and outputs.See 'available_outputs' and
        'available_kwargs' for all possible options.
        :param visual_request: type of visual that is requested
        :param key: key in output_dict containing the values to be visualised
        :param **kwargs: any additional arguments provide by the user
        :return: requested visual
        """
        self._validate_kwargs(**kwargs)
        if visual_request not in self.available_visuals:
            raise VisualizationError(f"'{visual_request}' is not a valid chart type")
        if key not in self.available_outputs:
            raise VisualizationError(f"'{key}' is not a valid option")

        return self.available_visuals[visual_request](key, **kwargs)<|MERGE_RESOLUTION|>--- conflicted
+++ resolved
@@ -252,18 +252,8 @@
                     dataframe[key] = self.input_dict[key]
                     dataframe[key_value] = self.input_dict[key_value]
                 else:
-<<<<<<< HEAD
                     dataframe[key] = self.input_dict[key][start_idx:end_idx]
                     dataframe[key_value] = self.input_dict[key_value][start_idx:end_idx]
-
-=======
-                    start_idx = number_of_iter * 10
-                    end_idx = start_idx + 10
-
-                    dataframe[key] = self.input_dict[key][start_idx:end_idx]
-                    key_value = key[:-1] + "_value"
-                    dataframe[key_value] = self.input_dict[key_value][start_idx:end_idx]
->>>>>>> b9439162
             elif key == "scenarios":
                 dataframe = self._create_table_n_col(
                     dataframe, key, key[:-1] + "_value", "external_variable_inputs", "External variable input"
