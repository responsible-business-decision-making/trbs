# pylint: disable=no-member

"""
This module contains the tRBS class. This is the parent class that deals with anything related to a Responsible
Business Simulator Case.
"""

from pathlib import Path
import os
import numpy as np
import matplotlib
<<<<<<< HEAD
=======

>>>>>>> 1c0369b7
import vlinder as vl
from vlinder.case_exporter import CaseExporter
from vlinder.case_importer import CaseImporter
from vlinder.evaluate import Evaluate
from vlinder.appreciate import Appreciate
from vlinder.visualize import Visualize
from vlinder.make_report import MakeReport
<<<<<<< HEAD
from vlinder.optimize import Optimize
=======
>>>>>>> 1c0369b7


def list_demo_cases(file_path=None):
    """This function returns all demo cases that exist in the package"""
    file_path = file_path or Path(os.path.dirname(vl.__file__)) / "data"

    try:
        case_names = [name for name in os.listdir(file_path) if (file_path / name).is_dir()]
        return case_names
    except FileNotFoundError as error:
        raise FileNotFoundError(f"The directory {file_path} does not exist.") from error


class TheResponsibleBusinessSimulator:
    """
    This class is the base class of an tRBS-case and contains all necessary information to import data, evaluate
    dependencies and calculate appreciations.
    """

    def __init__(self, name, file_path=None, file_extension=None):
        self.file_path = file_path if file_path is not None else Path(os.path.dirname(vl.__file__)) / "data"
        self.file_extension = file_extension if file_extension is not None else "xlsx"
        self.name = name
        self.input_dict = {}
        self.dataframe_dict = {}
        self.output_dict = {}
        self.visualizer = None
        self.exporter = None
        self.report = None

    def __str__(self):
        input_data_formatted = (
            "\n\n".join(f"{key}\n\t{value}" for key, value in self.input_dict.items())
            if self.input_dict
            else "First .build() a case to import data"
        )
        return (
            f"Case: {self.name} ({self.file_extension}) \n"
            f"Data location: {self.file_path} \n"
            f"Input data: \n {input_data_formatted}"
        )

    def _get_options(self):
        """
        This function calculates the amount of different options (or calculations) of the model:
        Amount of scenarios x Amount of decision makers options x Amount of key outputs
        """
        return (
            len(self.input_dict["scenarios"])
            * len(self.input_dict["decision_makers_options"])
            * len(self.input_dict["key_outputs"])
        )

    def build(self):
        """This function builds all necessary elements for a generic RBS case"""
        print(f"Creating '{self.name}'")
        case_import = CaseImporter(self.file_path, self.name, self.file_extension)
        self.input_dict, self.dataframe_dict = case_import.import_case()

    # pylint: disable=W0511
    # TODO: param what to evaluate: single scenario = None, single dmo = None
    def evaluate(self):
        """This function deals with the evaluation of all dependencies"""
        case_evaluation = Evaluate(self.input_dict)
        self.output_dict = case_evaluation.evaluate_all_scenarios()

    def appreciate(self):
        """This function deals with the appreciation of the outcomes"""
        case_appreciation = Appreciate(self.input_dict, self.output_dict)
        case_appreciation.appreciate_all_scenarios()

    def visualize(self, visual_request, key, **kwargs):
        """This function deals with the visualizations of the outcomes"""
        # Set a Visualize class only if this has not yet been initialised.
<<<<<<< HEAD
        self.visualizer = Visualize(self.input_dict, self.output_dict, self._get_options())
=======
        if not self.visualizer:
            self.visualizer = Visualize(self.input_dict, self.output_dict, self._get_options())
>>>>>>> 1c0369b7
        return self.visualizer.create_visual(visual_request, key, **kwargs)

    def transform(self, requested_format, output_path=None):
        """This function deals with transforming a case to a new format."""
        output_path = output_path if output_path is not None else Path.cwd() / "data"
        if not self.exporter:
            self.exporter = CaseExporter(output_path, self.name, self.dataframe_dict)
        self.exporter.create_template_for_requested_format(requested_format)
<<<<<<< HEAD

=======
        
>>>>>>> 1c0369b7
    def modify(self, input_dict_key, element_key, new_value):
        """
        This function changes the value of one of the inputs in the input_dict.
        The following keys in input_dict are currently supported: key_output_weight, scenario_weight, theme_weight
        :param input_dict_key: the key in the input_dict for which the value should be changed.
        :param element_key: is the name of the element within the input_dict_key to be changed
        :param new_value: is the new value to be changed to
        """
        supported_input_keys = ["key_output_weight", "scenario_weight", "theme_weight"]
        if input_dict_key not in supported_input_keys:
            raise ValueError("Please specify one of", supported_input_keys)
        master_key = input_dict_key.split("_weight")[0] + "s"
        index = np.where(self.input_dict[master_key] == element_key)
        old_value = self.input_dict[input_dict_key][index]
        self.input_dict[input_dict_key][index] = new_value
        print(f"The weight for {element_key} in {input_dict_key} is changed from {old_value[0]} to {new_value}.")

    def _check_steps_completed(self) -> bool:
        """This function checks whether all steps are performed.
        :return: boolean which indicates if all steps are performed
        """
        ready = False
        if len(self.input_dict) == 0:
            print("First .build() a case to import data")
        elif len(self.output_dict) == 0:
            print("First .evaluate() a case to calculate key output values")
        elif (
            "appreciations"
            not in self.output_dict[self.input_dict["scenarios"][0]][self.input_dict["decision_makers_options"][0]]
        ):
            print("First .appreciate() a case to process key output values")
        else:
            ready = True
        return ready

    def make_report(self, scenario, orientation="Portrait", output_path=Path(str(Path.cwd()) + "/reports/")):
        """This function deals with transforming a case to a Report.
        :param output_path: desired location of the report
        :param scenario: the selected scenario of the case
        :param orientation: the desired orientation for PDF format; there is a choice between Portrait of Landscape
        """
        if self._check_steps_completed():
            # Do not show the graphs in notebook when making a report
            matplotlib.pyplot.ioff()
            if not self.report:
                self.report = MakeReport(output_path, self.name, self.input_dict, self.output_dict, self.visualize)

            location_report = self.report.create_report(scenario, orientation, output_path)
<<<<<<< HEAD
            print(location_report)

    def optimize(self, case_name, scenario, **kwargs):
        """This function deals with finding the optimal distribution of decision maker options."""
        case_optimizer = Optimize(self.input_dict, self.output_dict)
        self.input_dict = case_optimizer.optimize(
            scenario, kwargs.get("new_dmo_name", "Optimized DMO"), kwargs.get("max_combinations", 60000)
        )
        new_case_name = kwargs.get("new_case_name", None)
        if new_case_name is None:
            new_case_name = case_name + "- Optimized"
        self.name = new_case_name
=======
            print(location_report)
>>>>>>> 1c0369b7
<|MERGE_RESOLUTION|>--- conflicted
+++ resolved
@@ -1,4 +1,5 @@
 # pylint: disable=no-member
+# pylint: disable=W0511
 
 """
 This module contains the tRBS class. This is the parent class that deals with anything related to a Responsible
@@ -9,10 +10,7 @@
 import os
 import numpy as np
 import matplotlib
-<<<<<<< HEAD
-=======
 
->>>>>>> 1c0369b7
 import vlinder as vl
 from vlinder.case_exporter import CaseExporter
 from vlinder.case_importer import CaseImporter
@@ -20,10 +18,7 @@
 from vlinder.appreciate import Appreciate
 from vlinder.visualize import Visualize
 from vlinder.make_report import MakeReport
-<<<<<<< HEAD
 from vlinder.optimize import Optimize
-=======
->>>>>>> 1c0369b7
 
 
 def list_demo_cases(file_path=None):
@@ -83,7 +78,6 @@
         case_import = CaseImporter(self.file_path, self.name, self.file_extension)
         self.input_dict, self.dataframe_dict = case_import.import_case()
 
-    # pylint: disable=W0511
     # TODO: param what to evaluate: single scenario = None, single dmo = None
     def evaluate(self):
         """This function deals with the evaluation of all dependencies"""
@@ -98,12 +92,7 @@
     def visualize(self, visual_request, key, **kwargs):
         """This function deals with the visualizations of the outcomes"""
         # Set a Visualize class only if this has not yet been initialised.
-<<<<<<< HEAD
         self.visualizer = Visualize(self.input_dict, self.output_dict, self._get_options())
-=======
-        if not self.visualizer:
-            self.visualizer = Visualize(self.input_dict, self.output_dict, self._get_options())
->>>>>>> 1c0369b7
         return self.visualizer.create_visual(visual_request, key, **kwargs)
 
     def transform(self, requested_format, output_path=None):
@@ -112,11 +101,7 @@
         if not self.exporter:
             self.exporter = CaseExporter(output_path, self.name, self.dataframe_dict)
         self.exporter.create_template_for_requested_format(requested_format)
-<<<<<<< HEAD
 
-=======
-        
->>>>>>> 1c0369b7
     def modify(self, input_dict_key, element_key, new_value):
         """
         This function changes the value of one of the inputs in the input_dict.
@@ -165,7 +150,6 @@
                 self.report = MakeReport(output_path, self.name, self.input_dict, self.output_dict, self.visualize)
 
             location_report = self.report.create_report(scenario, orientation, output_path)
-<<<<<<< HEAD
             print(location_report)
 
     def optimize(self, case_name, scenario, **kwargs):
@@ -177,7 +161,4 @@
         new_case_name = kwargs.get("new_case_name", None)
         if new_case_name is None:
             new_case_name = case_name + "- Optimized"
-        self.name = new_case_name
-=======
-            print(location_report)
->>>>>>> 1c0369b7
+        self.name = new_case_name