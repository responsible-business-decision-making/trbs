"""
This file contains two functions which make a report of the information performed in the tool.
"""

import os
import shutil
from pathlib import Path
from datetime import datetime
from PIL import Image
from fpdf import FPDF
from vlinder.visualize import DependencyGraph


def chapter_title(pdf, title, rgb):
    """
    This function makes it possible to add a title to a chapter in a pdf
    :param pdf: the pdf where we want to apply the function on
    :param title: the title text
    :param rgb: the desired color in 3 number format
    :return: the updated pdf
    """
    pdf.set_font("helvetica", "B", 16)
    pdf.set_text_color(rgb[0], rgb[1], rgb[2])
    pdf.multi_cell(0, 10, title, 0, "C")
    pdf.ln(10)
    return pdf


def chapter_subtitle(pdf, subtitle):
    """
    This function makes it possible to add a subtitle to a chapter in a pdf
    :param pdf: the pdf where we want to apply the function on
    :param subtitle: the subtitle text
    :return: the updated pdf
    """
    subtitle = subtitle.replace("‘", "'")
    subtitle = subtitle.replace("’", "'")
    pdf.set_font(family="helvetica", size=12)
    pdf.set_text_color(0, 0, 0)
    pdf.multi_cell(0, 10, subtitle, 0, "L")
    pdf.ln(10)
    return pdf


def title_page_title(pdf, title, rgb):
    """
    This function makes it possible to add a title to a title page in a pdf
    :param pdf: the pdf where we want to apply the function on
    :param title: the title text
    :param rgb: the desired color in 3 number format
    :return: the updated pdf
    """
    pdf.set_font("helvetica", "B", 22)
    pdf.set_text_color(rgb[0], rgb[1], rgb[2])
    pdf.multi_cell(0, 10, title, 0, "C")
    pdf.ln(10)
    return pdf


def title_page_subtitle(pdf, subtitle):
    """
    This function makes it possible to add a subtitle to a title page in a pdf
    :param pdf: the pdf where we want to apply the function on
    :param subtitle: the subtitle text
    :return: the updated pdf
    """
    pdf.set_font(family="helvetica", size=12)
    pdf.set_text_color(0, 0, 0)
    pdf.multi_cell(0, 10, subtitle, 0, "C")
    pdf.ln(10)
    return pdf


def footer_page(pdf, name):
    """
    This function makes it possible to add a footer to a pdf, with desired text
    :param pdf: the pdf where we want to apply the function on
    :param name: the name of a case
    :return: the updated pdf
    """
    pdf.set_y(175)
    pdf.set_font("helvetica", "I", 8)
    pdf.set_text_color(0, 0, 0)
    pdf.multi_cell(50, 10, name, 0, "L")
    x_position = pdf.w - 60  # Set x-position to the right edge of the page

    pdf.set_xy(x_position, pdf.get_y())  # Set the x-position of the multicell
    pdf.multi_cell(50, 0, f"Page {pdf.page_no()}", 0, "R")
    return pdf


def determine_position_images(image):
    """
    This function gives the possibility to place images at the desired position
    :param image: information about the image
    :return: the right position
    """
    # Define the maximum dimensions for the image
    max_image_width = 180  # Example value, adjust as needed
    max_image_height = 120  # Example value, adjust as needed

    # Calculate the width and height to maintain the aspect ratio
    aspect_ratio = image.width / image.height
    if image.width > max_image_width or image.height > max_image_height:
        if aspect_ratio > 1:
            width_image = max_image_width
            height_image = max_image_width / aspect_ratio
            height_image = min(height_image, max_image_height)
        else:
            height_image = max_image_height
            width_image = max_image_height * aspect_ratio
    else:
        width_image = image.width
        height_image = image.height

    # Calculate the x position to center the image
    x_pos = (max_image_width - width_image) / 2 + 40  # Adjust the 10 as needed for padding
    y_pos = 50  # Adjust the 60 as needed for padding

    return width_image, height_image, x_pos, y_pos


class MakeReport:
    """
    This class deals with the transformation into a different format and export of output of an RBS case.
    """

    # pylint: disable=too-many-arguments
    def __init__(self, output_path, name, input_dict, output_dict, visualize, page_dict):
        self.output_path = Path(output_path)
        self.folder_name = ""
        self.name = name
        self.input_dict = input_dict
        self.output_dict = output_dict
        self.page_number = 1
        self.visualize = visualize

        # set a default
        self.page_selection = {
            "title_page": True,
            "strategic_challenge": True,
            "key_outputs_theme": True,
            "decision_makers_options": True,
            "scenarios": True,
            "fixed_inputs": True,
            "dependencies": False,
            "weighted_appreciations": True,
        }
        # update pages based
        self.page_selection.update({key: value for key, value in page_dict.items() if key in self.page_selection})

    def make_title(self, target, scenario="", pos_series="", key_output="") -> str:
        """
        This function adds a title to a slide
        :param target: the desired slide where the title is wanted
        :param scenario: scenario of the output dict
        :param pos_series: position in series
        :param key_output: the selected key_output
        :return text: the desired title
        """
        if "title_" + target in self.input_dict["case_text_elements"]:
            text_element = "case_text_element"
        else:
            text_element = "generic_text_element"
        if target == "decision_makers_options":
            target = "dmo"
        if "title_" + target in self.input_dict[text_element + "s"]:
            if str(
                self.input_dict[text_element + "_value"][
                    list(self.input_dict[text_element + "s"]).index("title_" + target)
                ]
            ) != str("nan"):
                text = (
                    self.input_dict[text_element + "_value"][
                        list(self.input_dict[text_element + "s"]).index("title_" + target)
                    ]
                    + scenario
                    + pos_series
                    + key_output
                )
            else:
                text = "Not defined in template"

        else:
            text = "Not defined in template"
        return text

    def make_strategic_challenge(self) -> str:
        """
        This function adds an introduction to a slide
        :return: the strategic challenge
        """

        if "strategic_challenge" in self.input_dict["case_text_elements"]:
            if str(
                self.input_dict["case_text_element_value"][
                    list(self.input_dict["case_text_elements"]).index("strategic_challenge")
                ]
            ) != str("nan"):
                text = self.input_dict["case_text_element_value"][
                    list(self.input_dict["case_text_elements"]).index("strategic_challenge")
                ]
            else:
                text = "Not defined in template"
        else:
            text = "Not defined in template"
        return text

    def make_introduction(self, target) -> str:
        """
        This function adds an introduction to a slide
        :param target: the desired slide where the introduction is wanted
        :return: the desired introduction
        """

        if "intro_" + target in self.input_dict["case_text_elements"]:
            text_element = "case_text_element"
        else:
            text_element = "generic_text_element"
        if "intro_" + target in self.input_dict[text_element + "s"]:
            if str(
                self.input_dict[text_element + "_value"][
                    list(self.input_dict[text_element + "s"]).index("intro_" + target)
                ]
            ) != str("nan"):
                text = self.input_dict[text_element + "_value"][
                    list(self.input_dict[text_element + "s"]).index("intro_" + target)
                ]
            else:
                text = "Not defined in template"

        else:
            text = "Not defined in template"
        return text

    def make_slides_pdf(self, scenario):
        """
        This function present different visualisation on different slides in a PDF format
        :param scenario: the desired scenario which is used in the visualisations
        :return: the created report
        """
        # Make a temp directory for the images needed for the report
        if not os.path.exists("images"):
            os.mkdir("images")
        rgb = [0, 0, 120]
<<<<<<< HEAD
        pdf = FPDF(orientation="Landscape")
        pdf.set_title("Report of the " + self.name + " case")
        # Create title page
        pdf.add_page()
        pdf = title_page_title(pdf, "Report of the " + self.name + " case", rgb)
        # Search for a logo. if yes, place in the middle of the slide
        if os.path.exists("logos/" + self.name + ".jpeg"):
            # Open the image using Pillow
            image_path = "logos/" + self.name + ".jpeg"
            image = Image.open(image_path)
            width_image, height_image, x_pos, y_pos = determine_position_images(image)
            pdf.image(image_path, x=x_pos, y=y_pos, w=width_image, h=height_image)
        pdf = title_page_subtitle(pdf, "Responsible business decision making \n" + str(datetime.now().date()))
        # Create Strategic Challenge page
        pdf.add_page()
        pdf = chapter_title(pdf, "Strategic Challenge", rgb)
        pdf = chapter_subtitle(pdf, self.make_strategic_challenge())
        pdf = footer_page(pdf, self.name)

        for input_tables in ["key_outputs_theme", "decision_makers_options", "scenarios", "fixed_inputs"]:
            # If there are more than 10 inputs it will generate a maximum of 10 per slide
            if input_tables == "key_outputs_theme":
                input_tables = "key_outputs"
            if input_tables in ("decision_makers_options", "scenarios"):
                number_of_iterations = round((len(self.input_dict[input_tables[:-1] + "_value"][0]) / 10) + 0.5)
            else:
                number_of_iterations = round((len(self.input_dict[input_tables]) / 10) + 0.5)

            for number_iteration in range(0, number_of_iterations):
=======
        pdf = FPDF(orientation=orientation)
        pdf.set_title(f"Report of the {self.name} case")

        # Create title page
        if self.page_selection["title_page"]:
            pdf.add_page()
            pdf = title_page_title(pdf, "Report of the " + self.name + " case", rgb)
            # Search for a logo. if yes, place in the middle of the slide
            if os.path.exists("logos/" + self.name + ".jpeg"):
                # Open the image using Pillow
                image_path = "logos/" + self.name + ".jpeg"
                image = Image.open(image_path)
                width_image, height_image, x_pos, y_pos = determine_position_images(orientation, image)
                pdf.image(image_path, x=x_pos, y=y_pos, w=width_image, h=height_image)
            pdf = title_page_subtitle(pdf, "Responsible business decision making \n" + str(datetime.now().date()))

        if self.page_selection["strategic_challenge"]:
            # Create Strategic Challenge page
            pdf.add_page()
            pdf = chapter_title(pdf, "Strategic Challenge", rgb)
            pdf = chapter_subtitle(pdf, self.make_strategic_challenge())
            pdf = footer_page(pdf, self.name, orientation)

        # Create Input variables pages
        for input_tables in ["key_outputs_theme", "decision_makers_options", "scenarios"]:
            if self.page_selection[input_tables]:
>>>>>>> 0d935997
                pdf.add_page()
                self.visualize("table", input_tables, save=True)
                input_tables = "key_outputs" if input_tables == "key_outputs_theme" else input_tables
                pdf = chapter_title(pdf, self.make_title(input_tables), rgb)
                pdf = chapter_subtitle(pdf, self.make_introduction(input_tables))
<<<<<<< HEAD
                if input_tables == "key_outputs":
                    input_tables = "key_outputs_theme"
                self.visualize("table", input_tables, save=True, number_iteration=number_iteration)
                if input_tables == "key_outputs_theme":
                    input_tables = "key_outputs"
                image_path = "images" + "/table" + input_tables + str(number_iteration) + ".png"
=======
                # Search for the right table related to the input_table and place it in the middle of the slide
                image_path = "images/table" + input_tables + ".png"
>>>>>>> 0d935997
                image = Image.open(image_path)
                # Determine the position and size for the image
                width_image, height_image, x_pos, y_pos = determine_position_images(image)
                # Add the image to the PDF with the appropriate size and position
                pdf.image(image_path, x=x_pos, y=y_pos, w=width_image, h=height_image)
                pdf = footer_page(pdf, self.name)

        for input_tables in ["fixed_inputs"]:
            if self.page_selection[input_tables]:
                # If there are more than 10 fixed inputs it will generate a maximum of 10 per slide
                number_of_iterations = round((len(self.input_dict[input_tables]) / 10) + 0.5)
                for number_iteration in range(0, number_of_iterations):
                    pdf.add_page()
                    if number_of_iterations > 1:
                        pdf = chapter_title(
                            pdf,
                            self.make_title(input_tables)
                            + " "
                            + str(number_iteration + 1)
                            + "/"
                            + str(number_of_iterations),
                            rgb,
                        )
                    else:
                        pdf = chapter_title(pdf, self.make_title(input_tables), rgb)
                    pdf = chapter_subtitle(pdf, self.make_introduction(input_tables))
                    self.visualize("table", input_tables, save=True, number_iteration=number_iteration)
                    image_path = "images" + "/table" + input_tables + str(number_iteration) + ".png"
                    image = Image.open(image_path)
                    # Determine the position and size for the image
                    width_image, height_image, x_pos, y_pos = determine_position_images(orientation, image)
                    # Add the image to the PDF with the appropriate size and position
                    pdf.image(image_path, x=x_pos, y=y_pos, w=width_image, h=height_image)
                    pdf = footer_page(pdf, self.name, orientation)

        # Create for every key_output a dependency graph slide
        if self.page_selection["dependencies"]:
            for key_output in self.input_dict["key_outputs"]:
                pdf.add_page()
                pdf = chapter_title(pdf, f"The dependency graph for the key output: {key_output}", rgb)

                dep = DependencyGraph(self.input_dict)
                if orientation == "Portrait":
                    dep.draw_graph(selected_ko=key_output, save=True, sc_window_size="1920x1080")
                    pdf.image("images/keyoutput_" + key_output + ".png", x=5, y=25, w=200)
                else:
                    dep.draw_graph(selected_ko=key_output, save=True, sc_window_size="1920x1080")
                    pdf.image("images/keyoutput_" + key_output + ".png", x=25, y=25, h=150)
                pdf = footer_page(pdf, self.name, orientation)

        # Create output slide with the weighted appreciations
<<<<<<< HEAD
        for figure in ["weighted_appreciations", "scenario_appreciations"]:
            pdf.add_page()
            if figure == "weighted_appreciations":
                pdf = chapter_title(
                    pdf,
                    "The decision maker option '"
                    + self.output_dict[scenario]["highest_weighted_dmo"]
                    + "' has the highest weighted appreciations for scenario: "
                    + scenario,
                    rgb,
                )
                self.visualize("barchart", "weighted_appreciations", scenario=scenario, stacked=True, save=True)
            else:
                pdf = chapter_title(
                    pdf,
                    "Values of scenario appreciations",
                    rgb,
                )
                self.visualize("barchart", "scenario_appreciations", stacked=True, save=True)
            pdf.image("images" + "/figure_" + figure + ".png", x=25, y=50, w=250)
            pdf = footer_page(pdf, self.name)
=======
        if self.page_selection["weighted_appreciations"]:
            pdf.add_page()
            pdf = chapter_title(
                pdf,
                "The decision maker option '"
                + self.output_dict[scenario]["highest_weighted_dmo"]
                + "' has the highest weighted appreciations for scenario: "
                + scenario,
                rgb,
            )
            self.visualize("barchart", "weighted_appreciations", scenario=scenario, stacked=True, save=True)
            if orientation == "Portrait":
                pdf.image("images" + "/figure.png", x=25, y=50, w=150)
            else:
                pdf.image("images" + "/figure.png", x=25, y=50, w=250)
            pdf = footer_page(pdf, self.name, orientation)
>>>>>>> 0d935997
        return pdf

    def create_report(self, scenario, path) -> str:
        """
        This function saves the created report out of the function make_slides at the desired location
        :param scenario: the desired scenario which is used in the visualisations
        :param path: the desired location where the report is saved
        :return: a success message including the location of the report
        """
        date_year = str(datetime.now().strftime("%Y-%m-%d"))
        date_hour = str(datetime.now().strftime("%H:%M:%S"))

        pdf = self.make_slides_pdf(scenario)
        filename = "Report " + self.name + " tRBS " + f'{date_year + " " + date_hour}.pdf'
        # Make a folder if it does not exist already
        if not os.path.exists(path):
            path.mkdir()
        pdf.output(str(path) + "/" + filename)
        text_finished = "The PDF report is generated and located at " + str(path) + "/" + filename
        # Remove the folder which contains the files for the report
        shutil.rmtree("images", ignore_errors=True)

        return text_finished<|MERGE_RESOLUTION|>--- conflicted
+++ resolved
@@ -243,7 +243,6 @@
         if not os.path.exists("images"):
             os.mkdir("images")
         rgb = [0, 0, 120]
-<<<<<<< HEAD
         pdf = FPDF(orientation="Landscape")
         pdf.set_title("Report of the " + self.name + " case")
         # Create title page
@@ -273,50 +272,18 @@
                 number_of_iterations = round((len(self.input_dict[input_tables]) / 10) + 0.5)
 
             for number_iteration in range(0, number_of_iterations):
-=======
-        pdf = FPDF(orientation=orientation)
-        pdf.set_title(f"Report of the {self.name} case")
-
-        # Create title page
-        if self.page_selection["title_page"]:
-            pdf.add_page()
-            pdf = title_page_title(pdf, "Report of the " + self.name + " case", rgb)
-            # Search for a logo. if yes, place in the middle of the slide
-            if os.path.exists("logos/" + self.name + ".jpeg"):
-                # Open the image using Pillow
-                image_path = "logos/" + self.name + ".jpeg"
-                image = Image.open(image_path)
-                width_image, height_image, x_pos, y_pos = determine_position_images(orientation, image)
-                pdf.image(image_path, x=x_pos, y=y_pos, w=width_image, h=height_image)
-            pdf = title_page_subtitle(pdf, "Responsible business decision making \n" + str(datetime.now().date()))
-
-        if self.page_selection["strategic_challenge"]:
-            # Create Strategic Challenge page
-            pdf.add_page()
-            pdf = chapter_title(pdf, "Strategic Challenge", rgb)
-            pdf = chapter_subtitle(pdf, self.make_strategic_challenge())
-            pdf = footer_page(pdf, self.name, orientation)
-
-        # Create Input variables pages
-        for input_tables in ["key_outputs_theme", "decision_makers_options", "scenarios"]:
-            if self.page_selection[input_tables]:
->>>>>>> 0d935997
                 pdf.add_page()
                 self.visualize("table", input_tables, save=True)
                 input_tables = "key_outputs" if input_tables == "key_outputs_theme" else input_tables
                 pdf = chapter_title(pdf, self.make_title(input_tables), rgb)
                 pdf = chapter_subtitle(pdf, self.make_introduction(input_tables))
-<<<<<<< HEAD
                 if input_tables == "key_outputs":
                     input_tables = "key_outputs_theme"
                 self.visualize("table", input_tables, save=True, number_iteration=number_iteration)
                 if input_tables == "key_outputs_theme":
                     input_tables = "key_outputs"
                 image_path = "images" + "/table" + input_tables + str(number_iteration) + ".png"
-=======
-                # Search for the right table related to the input_table and place it in the middle of the slide
-                image_path = "images/table" + input_tables + ".png"
->>>>>>> 0d935997
+
                 image = Image.open(image_path)
                 # Determine the position and size for the image
                 width_image, height_image, x_pos, y_pos = determine_position_images(image)
@@ -368,7 +335,7 @@
                 pdf = footer_page(pdf, self.name, orientation)
 
         # Create output slide with the weighted appreciations
-<<<<<<< HEAD
+
         for figure in ["weighted_appreciations", "scenario_appreciations"]:
             pdf.add_page()
             if figure == "weighted_appreciations":
@@ -390,24 +357,7 @@
                 self.visualize("barchart", "scenario_appreciations", stacked=True, save=True)
             pdf.image("images" + "/figure_" + figure + ".png", x=25, y=50, w=250)
             pdf = footer_page(pdf, self.name)
-=======
-        if self.page_selection["weighted_appreciations"]:
-            pdf.add_page()
-            pdf = chapter_title(
-                pdf,
-                "The decision maker option '"
-                + self.output_dict[scenario]["highest_weighted_dmo"]
-                + "' has the highest weighted appreciations for scenario: "
-                + scenario,
-                rgb,
-            )
-            self.visualize("barchart", "weighted_appreciations", scenario=scenario, stacked=True, save=True)
-            if orientation == "Portrait":
-                pdf.image("images" + "/figure.png", x=25, y=50, w=150)
-            else:
-                pdf.image("images" + "/figure.png", x=25, y=50, w=250)
-            pdf = footer_page(pdf, self.name, orientation)
->>>>>>> 0d935997
+
         return pdf
 
     def create_report(self, scenario, path) -> str:
