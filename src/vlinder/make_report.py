--- conflicted
+++ resolved
@@ -81,14 +81,8 @@
     pdf.set_font("helvetica", "I", 8)
     pdf.set_text_color(0, 0, 0)
     pdf.multi_cell(50, 10, name, 0, "L")
-<<<<<<< HEAD
     x_position = pdf.w - 60  # Set x-position to the right edge of the page
-=======
-    if orientation == "Landscape":
-        x_position = pdf.w - 60  # Set x-position to the right edge of the page
-    else:
-        x_position = pdf.l_margin  # Set x-position to the left margin of the page
->>>>>>> 603a64b8
+
     pdf.set_xy(x_position, pdf.get_y())  # Set the x-position of the multicell
     pdf.multi_cell(50, 0, f"Page {pdf.page_no()}", 0, "R")
     return pdf
@@ -100,7 +94,6 @@
     :param image: information about the image
     :return: the right position
     """
-<<<<<<< HEAD
     # Define the maximum dimensions for the image
     max_image_width = 180  # Example value, adjust as needed
     max_image_height = 120  # Example value, adjust as needed
@@ -116,26 +109,6 @@
             height_image = max_image_height
             width_image = max_image_height * aspect_ratio
     else:
-=======
-    # Define the maximum dimensions for the image based on the orientation
-    if orientation == "Landscape":
-        max_image_width = 180  # Example value, adjust as needed
-        max_image_height = 150  # Example value, adjust as needed
-    else:
-        max_image_width = 180  # Example value, adjust as needed
-        max_image_height = 270  # Example value, adjust as needed
-
-    # Calculate the width and height to maintain the aspect ratio
-    aspect_ratio = image.width / image.height
-    if image.width > max_image_width or image.height > max_image_height:
-        if aspect_ratio > 1:
-            width_image = max_image_width
-            height_image = max_image_width / aspect_ratio
-        else:
-            height_image = max_image_height
-            width_image = max_image_height * aspect_ratio
-    else:
->>>>>>> 603a64b8
         width_image = image.width
         height_image = image.height
 
@@ -265,18 +238,13 @@
             # Open the image using Pillow
             image_path = "logos/" + self.name + ".jpeg"
             image = Image.open(image_path)
-<<<<<<< HEAD
             width_image, height_image, x_pos, y_pos = determine_position_images(image)
-=======
-            width_image, height_image, x_pos, y_pos = determine_position_images(orientation, image)
->>>>>>> 603a64b8
             pdf.image(image_path, x=x_pos, y=y_pos, w=width_image, h=height_image)
         pdf = title_page_subtitle(pdf, "Responsible business decision making \n" + str(datetime.now().date()))
         # Create Strategic Challenge page
         pdf.add_page()
         pdf = chapter_title(pdf, "Strategic Challenge", rgb)
         pdf = chapter_subtitle(pdf, self.make_strategic_challenge())
-<<<<<<< HEAD
         pdf = footer_page(pdf, self.name)
 
         for input_tables in ["key_outputs_theme", "decision_makers_options", "scenarios", "fixed_inputs"]:
@@ -287,30 +255,7 @@
                 number_of_iterations = round((len(self.input_dict[input_tables[:-1] + "_value"][0]) / 10) + 0.5)
             else:
                 number_of_iterations = round((len(self.input_dict[input_tables]) / 10) + 0.5)
-=======
-        pdf = footer_page(pdf, self.name, orientation)
-
-        # Create Input variables pages
-        for input_tables in ["key_outputs_theme", "decision_makers_options", "scenarios"]:
-            pdf.add_page()
-            self.visualize("table", input_tables, save=True)
-            if input_tables == "key_outputs_theme":
-                input_tables = "key_outputs"
-            pdf = chapter_title(pdf, self.make_title(input_tables), rgb)
-            pdf = chapter_subtitle(pdf, self.make_introduction(input_tables))
-            # Search for the right table related to the input_table and place it in the middle of the slide
-            image_path = "images/table" + input_tables + ".png"
-            image = Image.open(image_path)
-            # Determine the position and size for the image
-            width_image, height_image, x_pos, y_pos = determine_position_images(orientation, image)
-            # Add the image to the PDF with the appropriate size and position
-            pdf.image(image_path, x=x_pos, y=y_pos, w=width_image, h=height_image)
-            pdf = footer_page(pdf, self.name, orientation)
-
-        for input_tables in ["fixed_inputs"]:
-            # If there are more than 10 fixed inputs it will generate a maximum of 10 per slide
-            number_of_iterations = round((len(self.input_dict[input_tables]) / 10) + 0.5)
->>>>>>> 603a64b8
+                
             for number_iteration in range(0, number_of_iterations):
                 pdf.add_page()
                 if number_of_iterations > 1:
@@ -329,7 +274,6 @@
                 if input_tables == "key_outputs":
                     input_tables = "key_outputs_theme"
                 self.visualize("table", input_tables, save=True, number_iteration=number_iteration)
-<<<<<<< HEAD
                 if input_tables == "key_outputs_theme":
                     input_tables = "key_outputs"
                 image_path = "images" + "/table" + input_tables + str(number_iteration) + ".png"
@@ -339,15 +283,6 @@
                 # Add the image to the PDF with the appropriate size and position
                 pdf.image(image_path, x=x_pos, y=y_pos, w=width_image, h=height_image)
                 pdf = footer_page(pdf, self.name)
-=======
-                image_path = "images" + "/table" + input_tables + str(number_iteration) + ".png"
-                image = Image.open(image_path)
-                # Determine the position and size for the image
-                width_image, height_image, x_pos, y_pos = determine_position_images(orientation, image)
-                # Add the image to the PDF with the appropriate size and position
-                pdf.image(image_path, x=x_pos, y=y_pos, w=width_image, h=height_image)
-                pdf = footer_page(pdf, self.name, orientation)
->>>>>>> 603a64b8
 
         # Create output slide with the weighted appreciations
         pdf.add_page()
